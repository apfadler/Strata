--- conflicted
+++ resolved
@@ -66,21 +66,9 @@
     {-0.013, -0.0080 }, {-0.014, -0.0090 }, {-0.014, -0.0090 } });
   private static final DoubleMatrix STRANGLE = DoubleMatrix.ofUnsafe(new double[][] {
       {0.0300, 0.0100}, {0.0310, 0.0110}, {0.0320, 0.0120},
-<<<<<<< HEAD
-      {0.0330, 0.0130}, {0.0340, 0.0140}, {0.0340, 0.0140}};
-  private static final SmileDeltaTermStructureParametersStrikeInterpolation SMILE_TERM =
-      new SmileDeltaTermStructureParametersStrikeInterpolation(TIME_TO_EXPIRY, DELTA, ATM, RISK_REVERSAL, STRANGLE);
-=======
     {0.0330, 0.0130 }, {0.0340, 0.0140 }, {0.0340, 0.0140 } });
   private static final InterpolatedSmileDeltaTermStructureStrikeInterpolation SMILE_TERM =
-      InterpolatedSmileDeltaTermStructureStrikeInterpolation.of(NAME, TIME_TO_EXPIRY, DELTA, ATM, RISK_REVERSAL,
-          STRANGLE);
-
-  private static final LocalDate VAL_DATE = RatesProviderDataSets.VAL_DATE_2014_01_22;
-  private static final LocalTime VAL_TIME = LocalTime.of(13, 45);
-  private static final ZoneId ZONE = ZoneId.of("Z");
-  private static final ZonedDateTime VAL_DATE_TIME = VAL_DATE.atTime(VAL_TIME).atZone(ZONE);
->>>>>>> 88b02bfb
+      InterpolatedSmileDeltaTermStructureStrikeInterpolation.of(NAME, TIME_TO_EXPIRY, DELTA, ATM, RISK_REVERSAL, STRANGLE);
   private static final CurrencyPair CURRENCY_PAIR = CurrencyPair.of(EUR, USD);
   private static final BlackVolatilitySmileFxProvider VOL_PROVIDER =
       BlackVolatilitySmileFxProvider.of(SMILE_TERM, CURRENCY_PAIR, ACT_365F, VAL_DATETIME);
@@ -132,11 +120,10 @@
     CurrencyAmount pvPutOtm = PRICER.presentValue(PUT_OTM, RATES_PROVIDER, VOL_PROVIDER);
     double timeToExpiry = VOL_PROVIDER.relativeTime(EXPIRY);
     double df = RATES_PROVIDER.discountFactor(USD, PAYMENT_DATE);
-<<<<<<< HEAD
     double forward = PRICER.getDiscountingFxSingleProductPricer()
         .forwardFxRate(FX_PRODUCT_HIGH, RATES_PROVIDER).fxRate(CURRENCY_PAIR);
-    double volHigh = SMILE_TERM.getVolatility(timeToExpiry, STRIKE_RATE_HIGH, forward);
-    double volLow = SMILE_TERM.getVolatility(timeToExpiry, STRIKE_RATE_LOW, forward);
+    double volHigh = SMILE_TERM.volatility(timeToExpiry, STRIKE_RATE_HIGH, forward);
+    double volLow = SMILE_TERM.volatility(timeToExpiry, STRIKE_RATE_LOW, forward);
     double expectedPriceCallOtm =
         df * BlackFormulaRepository.price(forward, STRIKE_RATE_HIGH, timeToExpiry, volHigh, true);
     double expectedPricePutOtm =
@@ -173,39 +160,6 @@
     CurrencyAmount pvPutItm = PRICER.presentValue(PUT_ITM, RATES_PROVIDER_EXPIRY, VOL_PROVIDER_EXPIRY);
     assertEquals(pricePutItm, df * (STRIKE_RATE_HIGH - forward), TOL);
     assertEquals(pvPutItm.getAmount(), df * (STRIKE_RATE_HIGH - forward) * NOTIONAL, NOTIONAL * TOL);
-=======
-    double forward = PRICER.getDiscountingFxSingleProductPricer().forwardFxRate(FX_PRODUCT, RATES_PROVIDER)
-        .fxRate(CURRENCY_PAIR);
-    double vol = SMILE_TERM.volatility(timeToExpiry, STRIKE_RATE, forward);
-    double expectedPrice = df * BlackFormulaRepository.price(forward, STRIKE_RATE, timeToExpiry, vol, CALL.isCall());
-    double expectedPv = -NOTIONAL * df
-        * BlackFormulaRepository.price(forward, STRIKE_RATE, timeToExpiry, vol, CALL.isCall());
-    assertEquals(price, expectedPrice, TOL);
-    assertEquals(pv.getCurrency(), USD);
-    assertEquals(pv.getAmount(), expectedPv, NOTIONAL * TOL);
-    // The direction of strike will be modified, thus the same result is expected
-    ResolvedFxVanillaOption option1 = ResolvedFxVanillaOption.builder()
-        .putCall(CALL)
-        .longShort(SHORT)
-        .expiry(EXPIRY)
-        .underlying(FX_PRODUCT)
-        .strike(STRIKE.inverse())
-        .build();
-    CurrencyAmount pv1 = PRICER.presentValue(option1, RATES_PROVIDER, VOL_PROVIDER);
-    assertEquals(pv1.getCurrency(), pv.getCurrency());
-    assertEquals(pv1.getAmount(), pv.getAmount(), NOTIONAL * TOL);
-    // long option 
-    ResolvedFxVanillaOption option2 = ResolvedFxVanillaOption.builder()
-        .putCall(CALL)
-        .longShort(LongShort.LONG)
-        .expiry(EXPIRY)
-        .underlying(FX_PRODUCT)
-        .strike(STRIKE)
-        .build();
-    CurrencyAmount pv2 = PRICER.presentValue(option2, RATES_PROVIDER, VOL_PROVIDER);
-    assertEquals(pv2.getCurrency(), pv.getCurrency());
-    assertEquals(pv2.getAmount(), -pv.getAmount(), NOTIONAL * TOL);
->>>>>>> 88b02bfb
   }
 
   public void test_price_presentValue_afterExpiry() {
@@ -238,8 +192,7 @@
     double dfFor = RATES_PROVIDER.discountFactor(EUR, PAYMENT_DATE);
     double forward = PRICER.getDiscountingFxSingleProductPricer().forwardFxRate(FX_PRODUCT_HIGH, RATES_PROVIDER)
         .fxRate(CURRENCY_PAIR);
-<<<<<<< HEAD
-    double vol = SMILE_TERM.getVolatility(timeToExpiry, STRIKE_RATE_HIGH, forward);
+    double vol = SMILE_TERM.volatility(timeToExpiry, STRIKE_RATE_HIGH, forward);
     double expectedDeltaCall = dfFor * BlackFormulaRepository.delta(forward, STRIKE_RATE_HIGH, timeToExpiry, vol, true);
     double expectedDeltaPut = dfFor * BlackFormulaRepository.delta(forward, STRIKE_RATE_HIGH, timeToExpiry, vol, false);
     double expectedPvDeltaCall = -NOTIONAL * dfFor
@@ -272,15 +225,6 @@
     CurrencyAmount pvDeltaPutOtm = PRICER.presentValueDelta(PUT_OTM, RATES_PROVIDER_EXPIRY, VOL_PROVIDER_EXPIRY);
     assertEquals(deltaPutOtm, 0d, TOL);
     assertEquals(pvDeltaPutOtm.getAmount(), 0d, NOTIONAL * TOL);
-=======
-    double vol = SMILE_TERM.volatility(timeToExpiry, STRIKE_RATE, forward);
-    double expectedDelta = dfFor * BlackFormulaRepository.delta(forward, STRIKE_RATE, timeToExpiry, vol, CALL.isCall());
-    assertEquals(delta, expectedDelta, TOL);
-    double expectedPvDelta = -NOTIONAL * dfFor
-        * BlackFormulaRepository.delta(forward, STRIKE_RATE, timeToExpiry, vol, CALL.isCall());
-    assertEquals(pvDelta.getCurrency(), USD);
-    assertEquals(pvDelta.getAmount(), expectedPvDelta, NOTIONAL * TOL);
->>>>>>> 88b02bfb
   }
 
   public void test_delta_presentValueDelta_afterExpiry() {
@@ -351,11 +295,7 @@
     double dfFor = RATES_PROVIDER.discountFactor(EUR, PAYMENT_DATE);
     double forward = PRICER.getDiscountingFxSingleProductPricer().forwardFxRate(FX_PRODUCT_HIGH, RATES_PROVIDER)
         .fxRate(CURRENCY_PAIR);
-<<<<<<< HEAD
-    double vol = SMILE_TERM.getVolatility(timeToExpiry, STRIKE_RATE_HIGH, forward);
-=======
-    double vol = SMILE_TERM.volatility(timeToExpiry, STRIKE_RATE, forward);
->>>>>>> 88b02bfb
+    double vol = SMILE_TERM.volatility(timeToExpiry, STRIKE_RATE_HIGH, forward);
     double expectedGamma = dfFor * dfFor / dfDom *
         BlackFormulaRepository.gamma(forward, STRIKE_RATE_HIGH, timeToExpiry, vol);
     double expectedPvGamma = -NOTIONAL * dfFor * dfFor / dfDom *
@@ -392,8 +332,7 @@
     double dfDom = RATES_PROVIDER.discountFactor(USD, PAYMENT_DATE);
     double forward = PRICER.getDiscountingFxSingleProductPricer().forwardFxRate(FX_PRODUCT_HIGH, RATES_PROVIDER)
         .fxRate(CURRENCY_PAIR);
-<<<<<<< HEAD
-    double vol = SMILE_TERM.getVolatility(timeToExpiry, STRIKE_RATE_HIGH, forward);
+    double vol = SMILE_TERM.volatility(timeToExpiry, STRIKE_RATE_HIGH, forward);
     double expectedVega = dfDom * BlackFormulaRepository.vega(forward, STRIKE_RATE_HIGH, timeToExpiry, vol);
     double expectedPvVega = -NOTIONAL * dfDom *
         BlackFormulaRepository.vega(forward, STRIKE_RATE_HIGH, timeToExpiry, vol);
@@ -410,14 +349,6 @@
     CurrencyAmount pvVega = PRICER.presentValueVega(PUT_ITM, RATES_PROVIDER_EXPIRY, VOL_PROVIDER_EXPIRY);
     assertEquals(vega, 0d, TOL);
     assertEquals(pvVega.getAmount(), 0d, NOTIONAL * TOL);
-=======
-    double vol = SMILE_TERM.volatility(timeToExpiry, STRIKE_RATE, forward);
-    double expectedVega = dfDom * BlackFormulaRepository.vega(forward, STRIKE_RATE, timeToExpiry, vol);
-    assertEquals(vega, expectedVega, TOL);
-    double expectedPvVega = -NOTIONAL * dfDom * BlackFormulaRepository.vega(forward, STRIKE_RATE, timeToExpiry, vol);
-    assertEquals(pvVega.getCurrency(), USD);
-    assertEquals(pvVega.getAmount(), expectedPvVega, NOTIONAL * TOL);
->>>>>>> 88b02bfb
   }
 
   public void test_vega_presentValueVega_afterExpiry() {
@@ -437,8 +368,7 @@
     double df = RATES_PROVIDER.discountFactor(USD, PAYMENT_DATE);
     double forward = PRICER.getDiscountingFxSingleProductPricer().forwardFxRate(FX_PRODUCT_HIGH, RATES_PROVIDER)
         .fxRate(CURRENCY_PAIR);
-<<<<<<< HEAD
-    double vol = SMILE_TERM.getVolatility(timeToExpiry, STRIKE_RATE_HIGH, forward);
+    double vol = SMILE_TERM.volatility(timeToExpiry, STRIKE_RATE_HIGH, forward);
     FxOptionSensitivity expected = FxOptionSensitivity.of(CURRENCY_PAIR, EXPIRY, STRIKE_RATE_HIGH, forward, USD,
         -NOTIONAL * df * BlackFormulaRepository.vega(forward, STRIKE_RATE_HIGH, timeToExpiry, vol));
     assertTrue(computedCall.build().equalWithTolerance(expected.build(), NOTIONAL * TOL));
@@ -449,12 +379,6 @@
     PointSensitivityBuilder point =
         PRICER.presentValueSensitivityBlackVolatility(PUT_ITM, RATES_PROVIDER_EXPIRY, VOL_PROVIDER_EXPIRY);
     assertEquals(point, PointSensitivityBuilder.none());
-=======
-    double vol = SMILE_TERM.volatility(timeToExpiry, STRIKE_RATE, forward);
-    FxOptionSensitivity expected = FxOptionSensitivity.of(CURRENCY_PAIR, EXPIRY, STRIKE_RATE, forward, USD,
-        -NOTIONAL * df * BlackFormulaRepository.vega(forward, STRIKE_RATE, timeToExpiry, vol));
-    assertTrue(computed.build().equalWithTolerance(expected.build(), NOTIONAL * TOL));
->>>>>>> 88b02bfb
   }
 
   public void test_presentValueSensitivityBlackVolatility_afterExpiry() {
@@ -471,13 +395,8 @@
     double dfDom = RATES_PROVIDER.discountFactor(USD, PAYMENT_DATE);
     double forward = PRICER.getDiscountingFxSingleProductPricer().forwardFxRate(FX_PRODUCT_HIGH, RATES_PROVIDER)
         .fxRate(CURRENCY_PAIR);
-<<<<<<< HEAD
-    double vol = SMILE_TERM.getVolatility(timeToExpiry, STRIKE_RATE_HIGH, forward);
+    double vol = SMILE_TERM.volatility(timeToExpiry, STRIKE_RATE_HIGH, forward);
     double expectedTheta = dfDom * BlackFormulaRepository.driftlessTheta(forward, STRIKE_RATE_HIGH, timeToExpiry, vol);
-=======
-    double vol = SMILE_TERM.volatility(timeToExpiry, STRIKE_RATE, forward);
-    double expectedTheta = dfDom * BlackFormulaRepository.driftlessTheta(forward, STRIKE_RATE, timeToExpiry, vol);
->>>>>>> 88b02bfb
     assertEquals(theta, expectedTheta, TOL);
     double expectedPvTheta = -NOTIONAL * dfDom *
         BlackFormulaRepository.driftlessTheta(forward, STRIKE_RATE_HIGH, timeToExpiry, vol);
@@ -506,18 +425,13 @@
     double timeToExpiry = VOL_PROVIDER.relativeTime(EXPIRY);
     double forward = PRICER.getDiscountingFxSingleProductPricer().forwardFxRate(FX_PRODUCT_HIGH, RATES_PROVIDER)
         .fxRate(CURRENCY_PAIR);
-<<<<<<< HEAD
-    double expected = SMILE_TERM.getVolatility(timeToExpiry, STRIKE_RATE_HIGH, forward);
+    double expected = SMILE_TERM.volatility(timeToExpiry, STRIKE_RATE_HIGH, forward);
     assertEquals(computedCall, expected);
     assertEquals(computedPut, expected);
   }
 
   public void test_impliedVolatility_atExpiry() {
     assertThrowsIllegalArg(() -> PRICER.impliedVolatility(CALL_ITM, RATES_PROVIDER_EXPIRY, VOL_PROVIDER_EXPIRY));
-=======
-    double expected = SMILE_TERM.volatility(timeToExpiry, STRIKE_RATE, forward);
-    assertEquals(computed, expected);
->>>>>>> 88b02bfb
   }
 
   public void test_impliedVolatility_afterExpiry() {
